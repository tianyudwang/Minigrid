--- conflicted
+++ resolved
@@ -27,13 +27,8 @@
 )
 def test_env(spec):
     # Capture warnings
-<<<<<<< HEAD
-    env = spec.make(disable_env_checker=True, new_step_api=True).unwrapped
-
-=======
     env = spec.make(disable_env_checker=True).unwrapped
-    warnings.simplefilter("always")
->>>>>>> c2fc4f64
+
     # Test if env adheres to Gym API
     with warnings.catch_warnings(record=True) as w:
         check_env(env)
