import numpy as np

from gym_minigrid.minigrid import Goal, Grid, Lava, MiniGridEnv
from gym_minigrid.register import register


class LavaGapEnv(MiniGridEnv):
    """
    Environment with one wall of lava with a small gap to cross through
    This environment is similar to LavaCrossing but simpler in structure.
    """

    def __init__(self, size, obstacle_type=Lava, **kwargs):
        self.obstacle_type = obstacle_type
        super().__init__(
            grid_size=size,
            max_steps=4 * size * size,
            # Set this to True for maximum speed
            see_through_walls=False,
<<<<<<< HEAD
            seed=None,
=======
            **kwargs
>>>>>>> 954fd1ff
        )

    def _gen_grid(self, width, height):
        assert width >= 5 and height >= 5

        # Create an empty grid
        self.grid = Grid(width, height)

        # Generate the surrounding walls
        self.grid.wall_rect(0, 0, width, height)

        # Place the agent in the top-left corner
        self.agent_pos = (1, 1)
        self.agent_dir = 0

        # Place a goal square in the bottom-right corner
        self.goal_pos = np.array((width - 2, height - 2))
        self.put_obj(Goal(), *self.goal_pos)

        # Generate and store random gap position
        self.gap_pos = np.array(
            (
                self._rand_int(2, width - 2),
                self._rand_int(1, height - 1),
            )
        )

        # Place the obstacle wall
        self.grid.vert_wall(self.gap_pos[0], 1, height - 2, self.obstacle_type)

        # Put a hole in the wall
        self.grid.set(*self.gap_pos, None)

        self.mission = (
            "avoid the lava and get to the green goal square"
            if self.obstacle_type == Lava
            else "find the opening and get to the green goal square"
        )


class LavaGapS5Env(LavaGapEnv):
    def __init__(self, **kwargs):
        super().__init__(size=5, **kwargs)


class LavaGapS6Env(LavaGapEnv):
    def __init__(self, **kwargs):
        super().__init__(size=6, **kwargs)


class LavaGapS7Env(LavaGapEnv):
    def __init__(self, **kwargs):
        super().__init__(size=7, **kwargs)


register(id="MiniGrid-LavaGapS5-v0", entry_point="gym_minigrid.envs:LavaGapS5Env")

register(id="MiniGrid-LavaGapS6-v0", entry_point="gym_minigrid.envs:LavaGapS6Env")

register(id="MiniGrid-LavaGapS7-v0", entry_point="gym_minigrid.envs:LavaGapS7Env")<|MERGE_RESOLUTION|>--- conflicted
+++ resolved
@@ -17,11 +17,7 @@
             max_steps=4 * size * size,
             # Set this to True for maximum speed
             see_through_walls=False,
-<<<<<<< HEAD
-            seed=None,
-=======
             **kwargs
->>>>>>> 954fd1ff
         )
 
     def _gen_grid(self, width, height):
